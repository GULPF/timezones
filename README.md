The `timezones` module implements methods for working with timezones. It uses the [IANA time zone database](https://en.wikipedia.org/wiki/Tz_database) as a source for the timezone transitions. It's still in an early stage
and the API is likely to change.

```nim
import times
import timezones

let tz = staticOffset(hours = -2, minutes = -30)
<<<<<<< HEAD
echo initDateTime(1, mJan, 2000, 12, 00, 00, tz)
# => 2000-01-01T12:00:00+02:30

let sweden = timezone("Europe/Stockholm")
echo initDateTime(1, mJan, 1850, 00, 00, 00, sweden)
# => 1850-01-01T00:00:00-01:12
```

TODO
####
- Documentation
- Tests
- Static validation of timezone names
=======
let dt = initDateTime(1, mJan, 2000, 12, 00, 00, tz)
echo dt     # 2000-01-01T12:00:00+02:30
echo dt.utc # 2000-01-01T09:30:00+00:00
```
>>>>>>> a14d06a3
<|MERGE_RESOLUTION|>--- conflicted
+++ resolved
@@ -6,7 +6,6 @@
 import timezones
 
 let tz = staticOffset(hours = -2, minutes = -30)
-<<<<<<< HEAD
 echo initDateTime(1, mJan, 2000, 12, 00, 00, tz)
 # => 2000-01-01T12:00:00+02:30
 
@@ -19,10 +18,4 @@
 ####
 - Documentation
 - Tests
-- Static validation of timezone names
-=======
-let dt = initDateTime(1, mJan, 2000, 12, 00, 00, tz)
-echo dt     # 2000-01-01T12:00:00+02:30
-echo dt.utc # 2000-01-01T09:30:00+00:00
-```
->>>>>>> a14d06a3
+- Static validation of timezone names